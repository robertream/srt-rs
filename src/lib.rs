extern crate bytes;
#[macro_use]
extern crate futures;
#[macro_use]
extern crate log;
extern crate futures_timer;
extern crate rand;
extern crate serde;
extern crate serde_json;
extern crate tokio_core;
extern crate tokio_io;
extern crate tokio_udp;
#[macro_use]
extern crate serde_derive;
#[macro_use]
extern crate bitflags;
#[macro_use]
extern crate failure;

<<<<<<< HEAD
pub mod builder;
pub mod codec;
pub mod congest_ctrl;
pub mod connected;
pub mod connection_settings;
pub mod default_congest_ctrl;
pub mod loss_compression;
pub mod packet;
pub mod pending_connection;
pub mod receiver;
pub mod sender;
pub mod srt_congest_ctrl;
pub mod srt_packet;
pub mod srt_version;
pub mod stats;
=======
mod builder;
mod codec;
mod congest_ctrl;
mod connected;
mod connection_settings;
mod loss_compression;
mod packet;
mod pending_connection;
mod receiver;
mod sender;
mod srt_congest_ctrl;
mod srt_version;
mod stats;
>>>>>>> 6161d44b
#[macro_use]
mod modular_num;
mod handshake_responsibiliy;
mod msg_number;
mod recv_buffer;
mod seq_number;

// public API
pub use builder::{ConnInitMethod, SrtSocket, SrtSocketBuilder};
pub use congest_ctrl::{CCData, CongestCtrl};
pub use connected::Connected;
pub use connection_settings::ConnectionSettings;
pub use handshake_responsibiliy::HandshakeResponsibility;
pub use msg_number::MsgNumber;
pub use packet::{ControlPacket, DataPacket, Packet};
pub use pending_connection::PendingConnection;
pub use receiver::Receiver;
pub use sender::Sender;
pub use seq_number::SeqNumber;
pub use srt_congest_ctrl::SrtCongestCtrl;
pub use srt_version::SrtVersion;
pub use stats::Stats;

#[derive(Copy, Clone, Debug, Eq, PartialEq)]
pub struct SocketID(pub u32);<|MERGE_RESOLUTION|>--- conflicted
+++ resolved
@@ -17,23 +17,6 @@
 #[macro_use]
 extern crate failure;
 
-<<<<<<< HEAD
-pub mod builder;
-pub mod codec;
-pub mod congest_ctrl;
-pub mod connected;
-pub mod connection_settings;
-pub mod default_congest_ctrl;
-pub mod loss_compression;
-pub mod packet;
-pub mod pending_connection;
-pub mod receiver;
-pub mod sender;
-pub mod srt_congest_ctrl;
-pub mod srt_packet;
-pub mod srt_version;
-pub mod stats;
-=======
 mod builder;
 mod codec;
 mod congest_ctrl;
@@ -47,7 +30,6 @@
 mod srt_congest_ctrl;
 mod srt_version;
 mod stats;
->>>>>>> 6161d44b
 #[macro_use]
 mod modular_num;
 mod handshake_responsibiliy;
